// Licensed to the Apache Software Foundation (ASF) under one
// or more contributor license agreements.  See the NOTICE file
// distributed with this work for additional information
// regarding copyright ownership.  The ASF licenses this file
// to you under the Apache License, Version 2.0 (the
// "License"); you may not use this file except in compliance
// with the License.  You may obtain a copy of the License at
//
//   http://www.apache.org/licenses/LICENSE-2.0
//
// Unless required by applicable law or agreed to in writing,
// software distributed under the License is distributed on an
// "AS IS" BASIS, WITHOUT WARRANTIES OR CONDITIONS OF ANY
// KIND, either express or implied.  See the License for the
// specific language governing permissions and limitations
// under the License.

//! [`ParquetRecordBatchStreamBuilder`]:  `async` API for reading Parquet files as
//! [`RecordBatch`]es
//!
//! This can be used to decode a Parquet file in streaming fashion (without
//! downloading the whole file at once) from a remote source, such as an object store.
//!
//! See example on [`ParquetRecordBatchStreamBuilder::new`]

use std::collections::VecDeque;
use std::fmt::Formatter;
use std::io::SeekFrom;
use std::ops::Range;
use std::pin::Pin;
use std::sync::Arc;
use std::task::{Context, Poll};

use bytes::{Buf, Bytes};
use futures::future::{BoxFuture, FutureExt};
use futures::ready;
use futures::stream::Stream;
use tokio::io::{AsyncRead, AsyncReadExt, AsyncSeek, AsyncSeekExt};

use arrow_array::RecordBatch;
use arrow_schema::{DataType, Fields, Schema, SchemaRef};

use crate::arrow::array_reader::{build_array_reader, RowGroups};
use crate::arrow::arrow_reader::{
    apply_range, evaluate_predicate, selects_any, ArrowReaderBuilder, ArrowReaderMetadata,
    ArrowReaderOptions, ParquetRecordBatchReader, RowFilter, RowSelection,
};
use crate::arrow::ProjectionMask;

use crate::bloom_filter::{
    chunk_read_bloom_filter_header_and_offset, Sbbf, SBBF_HEADER_SIZE_ESTIMATE,
};
use crate::column::page::{PageIterator, PageReader};
use crate::errors::{ParquetError, Result};
use crate::file::metadata::{ParquetMetaData, ParquetMetaDataReader};
use crate::file::page_index::offset_index::OffsetIndexMetaData;
use crate::file::reader::{ChunkReader, Length, SerializedPageReader};
use crate::file::FOOTER_SIZE;
use crate::format::{BloomFilterAlgorithm, BloomFilterCompression, BloomFilterHash};

mod metadata;
pub use metadata::*;

#[cfg(feature = "encryption")]
use crate::encryption::decrypt::CryptoContext;

#[cfg(feature = "object_store")]
mod store;

use crate::arrow::schema::ParquetField;
#[cfg(feature = "object_store")]
pub use store::*;

/// The asynchronous interface used by [`ParquetRecordBatchStream`] to read parquet files
///
/// Notes:
///
/// 1. There is a default implementation for types that implement [`AsyncRead`]
///    and [`AsyncSeek`], for example [`tokio::fs::File`].
///
/// 2. [`ParquetObjectReader`], available when the `object_store` crate feature
///    is enabled, implements this interface for [`ObjectStore`].
///
/// [`ObjectStore`]: object_store::ObjectStore
///
/// [`tokio::fs::File`]: https://docs.rs/tokio/latest/tokio/fs/struct.File.html
pub trait AsyncFileReader: Send {
    /// Retrieve the bytes in `range`
    fn get_bytes(&mut self, range: Range<usize>) -> BoxFuture<'_, Result<Bytes>>;

    /// Retrieve multiple byte ranges. The default implementation will call `get_bytes` sequentially
    fn get_byte_ranges(&mut self, ranges: Vec<Range<usize>>) -> BoxFuture<'_, Result<Vec<Bytes>>> {
        async move {
            let mut result = Vec::with_capacity(ranges.len());

            for range in ranges.into_iter() {
                let data = self.get_bytes(range).await?;
                result.push(data);
            }

            Ok(result)
        }
        .boxed()
    }

    /// Provides asynchronous access to the [`ParquetMetaData`] of a parquet file,
    /// allowing fine-grained control over how metadata is sourced, in particular allowing
    /// for caching, pre-fetching, catalog metadata, etc...
    fn get_metadata(&mut self) -> BoxFuture<'_, Result<Arc<ParquetMetaData>>>;

    /// Provides asynchronous access to the [`ParquetMetaData`] of a parquet file,
    /// allowing fine-grained control over how metadata is sourced, in particular allowing
    /// for caching, pre-fetching, catalog metadata, decrypting, etc...
    ///
    /// By default calls `get_metadata()`
    fn get_metadata_with_options<'a>(
        &'a mut self,
        options: &'a ArrowReaderOptions,
    ) -> BoxFuture<'a, Result<Arc<ParquetMetaData>>> {
        let _ = options;
        self.get_metadata()
    }
}

/// This allows Box<dyn AsyncFileReader + '_> to be used as an AsyncFileReader,
impl AsyncFileReader for Box<dyn AsyncFileReader + '_> {
    fn get_bytes(&mut self, range: Range<usize>) -> BoxFuture<'_, Result<Bytes>> {
        self.as_mut().get_bytes(range)
    }

    fn get_byte_ranges(&mut self, ranges: Vec<Range<usize>>) -> BoxFuture<'_, Result<Vec<Bytes>>> {
        self.as_mut().get_byte_ranges(ranges)
    }

    fn get_metadata(&mut self) -> BoxFuture<'_, Result<Arc<ParquetMetaData>>> {
        self.as_mut().get_metadata()
    }

    fn get_metadata_with_options<'a>(
        &'a mut self,
        options: &'a ArrowReaderOptions,
    ) -> BoxFuture<'a, Result<Arc<ParquetMetaData>>> {
        self.as_mut().get_metadata_with_options(options)
    }
}

impl<T: AsyncRead + AsyncSeek + Unpin + Send> AsyncFileReader for T {
    fn get_bytes(&mut self, range: Range<usize>) -> BoxFuture<'_, Result<Bytes>> {
        async move {
            self.seek(SeekFrom::Start(range.start as u64)).await?;

            let to_read = range.end - range.start;
            let mut buffer = Vec::with_capacity(to_read);
            let read = self.take(to_read as u64).read_to_end(&mut buffer).await?;
            if read != to_read {
                return Err(eof_err!("expected to read {} bytes, got {}", to_read, read));
            }

            Ok(buffer.into())
        }
        .boxed()
    }

    fn get_metadata_with_options<'a>(
        &'a mut self,
        options: &'a ArrowReaderOptions,
    ) -> BoxFuture<'a, Result<Arc<ParquetMetaData>>> {
        const FOOTER_SIZE_I64: i64 = FOOTER_SIZE as i64;
        async move {
            self.seek(SeekFrom::End(-FOOTER_SIZE_I64)).await?;

            let mut buf = [0_u8; FOOTER_SIZE];
            self.read_exact(&mut buf).await?;

            let footer = ParquetMetaDataReader::decode_footer_tail(&buf)?;
            let metadata_len = footer.metadata_length();
            self.seek(SeekFrom::End(-FOOTER_SIZE_I64 - metadata_len as i64))
                .await?;

            let mut buf = Vec::with_capacity(metadata_len);
            self.take(metadata_len as _).read_to_end(&mut buf).await?;

            let metadata_reader = ParquetMetaDataReader::new();

            #[cfg(feature = "encryption")]
            let metadata_reader = metadata_reader
                .with_decryption_properties(options.file_decryption_properties.as_ref());

            let parquet_metadata = metadata_reader.decode_footer_metadata(&buf, &footer)?;

            Ok(Arc::new(parquet_metadata))
        }
        .boxed()
    }

    fn get_metadata(&mut self) -> BoxFuture<'_, Result<Arc<ParquetMetaData>>> {
        const FOOTER_SIZE_I64: i64 = FOOTER_SIZE as i64;
        async move {
            self.seek(SeekFrom::End(-FOOTER_SIZE_I64)).await?;

            let mut buf = [0_u8; FOOTER_SIZE];
            self.read_exact(&mut buf).await?;

            let footer = ParquetMetaDataReader::decode_footer_tail(&buf)?;
            let metadata_len = footer.metadata_length();

            if footer.is_encrypted_footer() {
                return Err(general_err!(
                    "Parquet file has an encrypted footer but decryption properties were not provided"
                ));
            }

            self.seek(SeekFrom::End(-FOOTER_SIZE_I64 - metadata_len as i64))
                .await?;

            let mut buf = Vec::with_capacity(metadata_len);
            self.take(metadata_len as _).read_to_end(&mut buf).await?;

            Ok(Arc::new(ParquetMetaDataReader::decode_metadata(&buf)?))
        }
        .boxed()
    }
}

impl ArrowReaderMetadata {
    /// Returns a new [`ArrowReaderMetadata`] for this builder
    ///
    /// See [`ParquetRecordBatchStreamBuilder::new_with_metadata`] for how this can be used
    ///
    /// # Notes
    ///
    /// If `options` has [`ArrowReaderOptions::with_page_index`] true, but
    /// `Self::metadata` is missing the page index, this function will attempt
    /// to load the page index by making an object store request.
    pub async fn load_async<T: AsyncFileReader>(
        input: &mut T,
        options: ArrowReaderOptions,
    ) -> Result<Self> {
        // TODO: this is all rather awkward. It would be nice if AsyncFileReader::get_metadata
        // took an argument to fetch the page indexes.
        let mut metadata = input.get_metadata_with_options(&options).await?;

        if options.page_index
            && metadata.column_index().is_none()
            && metadata.offset_index().is_none()
        {
            let m = Arc::try_unwrap(metadata).unwrap_or_else(|e| e.as_ref().clone());
            let mut reader = ParquetMetaDataReader::new_with_metadata(m).with_page_indexes(true);

            #[cfg(feature = "encryption")]
            {
                reader =
                    reader.with_decryption_properties(options.file_decryption_properties.as_ref());
            }

            reader.load_page_index(input).await?;
            metadata = Arc::new(reader.finish()?)
        }
        Self::try_new(metadata, options)
    }
}

#[doc(hidden)]
/// A newtype used within [`ReaderOptionsBuilder`] to distinguish sync readers from async
///
/// Allows sharing the same builder for both the sync and async versions, whilst also not
/// breaking the pre-existing ParquetRecordBatchStreamBuilder API
pub struct AsyncReader<T>(T);

/// A builder for reading parquet files from an `async` source as  [`ParquetRecordBatchStream`]
///
/// This builder  handles reading the parquet file metadata, allowing consumers
/// to use this information to select what specific columns, row groups, etc...
/// they wish to be read by the resulting stream.
///
/// See examples on [`ParquetRecordBatchStreamBuilder::new`]
///
/// See [`ArrowReaderBuilder`] for additional member functions
pub type ParquetRecordBatchStreamBuilder<T> = ArrowReaderBuilder<AsyncReader<T>>;

impl<T: AsyncFileReader + Send + 'static> ParquetRecordBatchStreamBuilder<T> {
    /// Create a new [`ParquetRecordBatchStreamBuilder`] for reading from the
    /// specified source.
    ///
    /// # Example
    /// ```
    /// # #[tokio::main(flavor="current_thread")]
    /// # async fn main() {
    /// #
    /// # use arrow_array::RecordBatch;
    /// # use arrow::util::pretty::pretty_format_batches;
    /// # use futures::TryStreamExt;
    /// #
    /// # use parquet::arrow::{ParquetRecordBatchStreamBuilder, ProjectionMask};
    /// #
    /// # fn assert_batches_eq(batches: &[RecordBatch], expected_lines: &[&str]) {
    /// #     let formatted = pretty_format_batches(batches).unwrap().to_string();
    /// #     let actual_lines: Vec<_> = formatted.trim().lines().collect();
    /// #     assert_eq!(
    /// #          &actual_lines, expected_lines,
    /// #          "\n\nexpected:\n\n{:#?}\nactual:\n\n{:#?}\n\n",
    /// #          expected_lines, actual_lines
    /// #      );
    /// #  }
    /// #
    /// # let testdata = arrow::util::test_util::parquet_test_data();
    /// # let path = format!("{}/alltypes_plain.parquet", testdata);
    /// // Use tokio::fs::File to read data using an async I/O. This can be replaced with
    /// // another async I/O reader such as a reader from an object store.
    /// let file = tokio::fs::File::open(path).await.unwrap();
    ///
    /// // Configure options for reading from the async souce
    /// let builder = ParquetRecordBatchStreamBuilder::new(file)
    ///     .await
    ///     .unwrap();
    /// // Building the stream opens the parquet file (reads metadata, etc) and returns
    /// // a stream that can be used to incrementally read the data in batches
    /// let stream = builder.build().unwrap();
    /// // In this example, we collect the stream into a Vec<RecordBatch>
    /// // but real applications would likely process the batches as they are read
    /// let results = stream.try_collect::<Vec<_>>().await.unwrap();
    /// // Demonstrate the results are as expected
    /// assert_batches_eq(
    ///     &results,
    ///     &[
    ///       "+----+----------+-------------+--------------+---------+------------+-----------+------------+------------------+------------+---------------------+",
    ///       "| id | bool_col | tinyint_col | smallint_col | int_col | bigint_col | float_col | double_col | date_string_col  | string_col | timestamp_col       |",
    ///       "+----+----------+-------------+--------------+---------+------------+-----------+------------+------------------+------------+---------------------+",
    ///       "| 4  | true     | 0           | 0            | 0       | 0          | 0.0       | 0.0        | 30332f30312f3039 | 30         | 2009-03-01T00:00:00 |",
    ///       "| 5  | false    | 1           | 1            | 1       | 10         | 1.1       | 10.1       | 30332f30312f3039 | 31         | 2009-03-01T00:01:00 |",
    ///       "| 6  | true     | 0           | 0            | 0       | 0          | 0.0       | 0.0        | 30342f30312f3039 | 30         | 2009-04-01T00:00:00 |",
    ///       "| 7  | false    | 1           | 1            | 1       | 10         | 1.1       | 10.1       | 30342f30312f3039 | 31         | 2009-04-01T00:01:00 |",
    ///       "| 2  | true     | 0           | 0            | 0       | 0          | 0.0       | 0.0        | 30322f30312f3039 | 30         | 2009-02-01T00:00:00 |",
    ///       "| 3  | false    | 1           | 1            | 1       | 10         | 1.1       | 10.1       | 30322f30312f3039 | 31         | 2009-02-01T00:01:00 |",
    ///       "| 0  | true     | 0           | 0            | 0       | 0          | 0.0       | 0.0        | 30312f30312f3039 | 30         | 2009-01-01T00:00:00 |",
    ///       "| 1  | false    | 1           | 1            | 1       | 10         | 1.1       | 10.1       | 30312f30312f3039 | 31         | 2009-01-01T00:01:00 |",
    ///       "+----+----------+-------------+--------------+---------+------------+-----------+------------+------------------+------------+---------------------+",
    ///      ],
    ///  );
    /// # }
    /// ```
    ///
    /// # Example configuring options and reading metadata
    ///
    /// There are many options that control the behavior of the reader, such as
    /// `with_batch_size`, `with_projection`, `with_filter`, etc...
    ///
    /// ```
    /// # #[tokio::main(flavor="current_thread")]
    /// # async fn main() {
    /// #
    /// # use arrow_array::RecordBatch;
    /// # use arrow::util::pretty::pretty_format_batches;
    /// # use futures::TryStreamExt;
    /// #
    /// # use parquet::arrow::{ParquetRecordBatchStreamBuilder, ProjectionMask};
    /// #
    /// # fn assert_batches_eq(batches: &[RecordBatch], expected_lines: &[&str]) {
    /// #     let formatted = pretty_format_batches(batches).unwrap().to_string();
    /// #     let actual_lines: Vec<_> = formatted.trim().lines().collect();
    /// #     assert_eq!(
    /// #          &actual_lines, expected_lines,
    /// #          "\n\nexpected:\n\n{:#?}\nactual:\n\n{:#?}\n\n",
    /// #          expected_lines, actual_lines
    /// #      );
    /// #  }
    /// #
    /// # let testdata = arrow::util::test_util::parquet_test_data();
    /// # let path = format!("{}/alltypes_plain.parquet", testdata);
    /// // As before, use tokio::fs::File to read data using an async I/O.
    /// let file = tokio::fs::File::open(path).await.unwrap();
    ///
    /// // Configure options for reading from the async source, in this case we set the batch size
    /// // to 3 which produces 3 rows at a time.
    /// let builder = ParquetRecordBatchStreamBuilder::new(file)
    ///     .await
    ///     .unwrap()
    ///     .with_batch_size(3);
    ///
    /// // We can also read the metadata to inspect the schema and other metadata
    /// // before actually reading the data
    /// let file_metadata = builder.metadata().file_metadata();
    /// // Specify that we only want to read the 1st, 2nd, and 6th columns
    /// let mask = ProjectionMask::roots(file_metadata.schema_descr(), [1, 2, 6]);
    ///
    /// let stream = builder.with_projection(mask).build().unwrap();
    /// let results = stream.try_collect::<Vec<_>>().await.unwrap();
    /// // Print out the results
    /// assert_batches_eq(
    ///     &results,
    ///     &[
    ///         "+----------+-------------+-----------+",
    ///         "| bool_col | tinyint_col | float_col |",
    ///         "+----------+-------------+-----------+",
    ///         "| true     | 0           | 0.0       |",
    ///         "| false    | 1           | 1.1       |",
    ///         "| true     | 0           | 0.0       |",
    ///         "| false    | 1           | 1.1       |",
    ///         "| true     | 0           | 0.0       |",
    ///         "| false    | 1           | 1.1       |",
    ///         "| true     | 0           | 0.0       |",
    ///         "| false    | 1           | 1.1       |",
    ///         "+----------+-------------+-----------+",
    ///      ],
    ///  );
    ///
    /// // The results has 8 rows, so since we set the batch size to 3, we expect
    /// // 3 batches, two with 3 rows each and the last batch with 2 rows.
    /// assert_eq!(results.len(), 3);
    /// # }
    /// ```
    pub async fn new(input: T) -> Result<Self> {
        Self::new_with_options(input, Default::default()).await
    }

    /// Create a new [`ParquetRecordBatchStreamBuilder`] with the provided async source
    /// and [`ArrowReaderOptions`].
    pub async fn new_with_options(mut input: T, options: ArrowReaderOptions) -> Result<Self> {
        let metadata = ArrowReaderMetadata::load_async(&mut input, options).await?;
        Ok(Self::new_with_metadata(input, metadata))
    }

    /// Create a [`ParquetRecordBatchStreamBuilder`] from the provided [`ArrowReaderMetadata`]
    ///
    /// This allows loading metadata once and using it to create multiple builders with
    /// potentially different settings, that can be read in parallel.
    ///
    /// # Example of reading from multiple streams in parallel
    ///
    /// ```
    /// # use std::fs::metadata;
    /// # use std::sync::Arc;
    /// # use bytes::Bytes;
    /// # use arrow_array::{Int32Array, RecordBatch};
    /// # use arrow_schema::{DataType, Field, Schema};
    /// # use parquet::arrow::arrow_reader::ArrowReaderMetadata;
    /// # use parquet::arrow::{ArrowWriter, ParquetRecordBatchStreamBuilder};
    /// # use tempfile::tempfile;
    /// # use futures::StreamExt;
    /// # #[tokio::main(flavor="current_thread")]
    /// # async fn main() {
    /// #
    /// # let mut file = tempfile().unwrap();
    /// # let schema = Arc::new(Schema::new(vec![Field::new("i32", DataType::Int32, false)]));
    /// # let mut writer = ArrowWriter::try_new(&mut file, schema.clone(), None).unwrap();
    /// # let batch = RecordBatch::try_new(schema, vec![Arc::new(Int32Array::from(vec![1, 2, 3]))]).unwrap();
    /// # writer.write(&batch).unwrap();
    /// # writer.close().unwrap();
    /// // open file with parquet data
    /// let mut file = tokio::fs::File::from_std(file);
    /// // load metadata once
    /// let meta = ArrowReaderMetadata::load_async(&mut file, Default::default()).await.unwrap();
    /// // create two readers, a and b, from the same underlying file
    /// // without reading the metadata again
    /// let mut a = ParquetRecordBatchStreamBuilder::new_with_metadata(
    ///     file.try_clone().await.unwrap(),
    ///     meta.clone()
    /// ).build().unwrap();
    /// let mut b = ParquetRecordBatchStreamBuilder::new_with_metadata(file, meta).build().unwrap();
    ///
    /// // Can read batches from both readers in parallel
    /// assert_eq!(
    ///   a.next().await.unwrap().unwrap(),
    ///   b.next().await.unwrap().unwrap(),
    /// );
    /// # }
    /// ```
    pub fn new_with_metadata(input: T, metadata: ArrowReaderMetadata) -> Self {
        Self::new_builder(AsyncReader(input), metadata)
    }

    /// Read bloom filter for a column in a row group
    ///
    /// Returns `None` if the column does not have a bloom filter
    ///
    /// We should call this function after other forms pruning, such as projection and predicate pushdown.
    pub async fn get_row_group_column_bloom_filter(
        &mut self,
        row_group_idx: usize,
        column_idx: usize,
    ) -> Result<Option<Sbbf>> {
        let metadata = self.metadata.row_group(row_group_idx);
        let column_metadata = metadata.column(column_idx);

        let offset: usize = if let Some(offset) = column_metadata.bloom_filter_offset() {
            offset
                .try_into()
                .map_err(|_| ParquetError::General("Bloom filter offset is invalid".to_string()))?
        } else {
            return Ok(None);
        };

        let buffer = match column_metadata.bloom_filter_length() {
            Some(length) => self.input.0.get_bytes(offset..offset + length as usize),
            None => self
                .input
                .0
                .get_bytes(offset..offset + SBBF_HEADER_SIZE_ESTIMATE),
        }
        .await?;

        let (header, bitset_offset) =
            chunk_read_bloom_filter_header_and_offset(offset as u64, buffer.clone())?;

        match header.algorithm {
            BloomFilterAlgorithm::BLOCK(_) => {
                // this match exists to future proof the singleton algorithm enum
            }
        }
        match header.compression {
            BloomFilterCompression::UNCOMPRESSED(_) => {
                // this match exists to future proof the singleton compression enum
            }
        }
        match header.hash {
            BloomFilterHash::XXHASH(_) => {
                // this match exists to future proof the singleton hash enum
            }
        }

        let bitset = match column_metadata.bloom_filter_length() {
            Some(_) => buffer.slice((bitset_offset as usize - offset)..),
            None => {
                let bitset_length: usize = header.num_bytes.try_into().map_err(|_| {
                    ParquetError::General("Bloom filter length is invalid".to_string())
                })?;
                self.input
                    .0
                    .get_bytes(bitset_offset as usize..bitset_offset as usize + bitset_length)
                    .await?
            }
        };
        Ok(Some(Sbbf::new(&bitset)))
    }

    /// Build a new [`ParquetRecordBatchStream`]
    ///
    /// See examples on [`ParquetRecordBatchStreamBuilder::new`]
    pub fn build(self) -> Result<ParquetRecordBatchStream<T>> {
        let num_row_groups = self.metadata.row_groups().len();

        let row_groups = match self.row_groups {
            Some(row_groups) => {
                if let Some(col) = row_groups.iter().find(|x| **x >= num_row_groups) {
                    return Err(general_err!(
                        "row group {} out of bounds 0..{}",
                        col,
                        num_row_groups
                    ));
                }
                row_groups.into()
            }
            None => (0..self.metadata.row_groups().len()).collect(),
        };

        // Try to avoid allocate large buffer
        let batch_size = self
            .batch_size
            .min(self.metadata.file_metadata().num_rows() as usize);
        let reader = ReaderFactory {
            input: self.input.0,
            filter: self.filter,
            metadata: self.metadata.clone(),
            fields: self.fields,
            limit: self.limit,
            offset: self.offset,
        };

        // Ensure schema of ParquetRecordBatchStream respects projection, and does
        // not store metadata (same as for ParquetRecordBatchReader and emitted RecordBatches)
        let projected_fields = match reader.fields.as_deref().map(|pf| &pf.arrow_type) {
            Some(DataType::Struct(fields)) => {
                fields.filter_leaves(|idx, _| self.projection.leaf_included(idx))
            }
            None => Fields::empty(),
            _ => unreachable!("Must be Struct for root type"),
        };
        let schema = Arc::new(Schema::new(projected_fields));

        Ok(ParquetRecordBatchStream {
            metadata: self.metadata,
            batch_size,
            row_groups,
            projection: self.projection,
            selection: self.selection,
            schema,
            reader: Some(reader),
            state: StreamState::Init,
        })
    }
}

type ReadResult<T> = Result<(ReaderFactory<T>, Option<ParquetRecordBatchReader>)>;

/// [`ReaderFactory`] is used by [`ParquetRecordBatchStream`] to create
/// [`ParquetRecordBatchReader`]
struct ReaderFactory<T> {
    metadata: Arc<ParquetMetaData>,

    fields: Option<Arc<ParquetField>>,

    input: T,

    filter: Option<RowFilter>,

    limit: Option<usize>,

    offset: Option<usize>,
}

impl<T> ReaderFactory<T>
where
    T: AsyncFileReader + Send,
{
    /// Reads the next row group with the provided `selection`, `projection` and `batch_size`
    ///
    /// Note: this captures self so that the resulting future has a static lifetime
    async fn read_row_group(
        mut self,
        row_group_idx: usize,
        mut selection: Option<RowSelection>,
        projection: ProjectionMask,
        batch_size: usize,
    ) -> ReadResult<T> {
        // TODO: calling build_array multiple times is wasteful

        let meta = self.metadata.row_group(row_group_idx);
        let offset_index = self
            .metadata
            .offset_index()
            // filter out empty offset indexes (old versions specified Some(vec![]) when no present)
            .filter(|index| !index.is_empty())
            .map(|x| x[row_group_idx].as_slice());

        let mut row_group = InMemoryRowGroup {
            // schema: meta.schema_descr_ptr(),
            row_count: meta.num_rows() as usize,
            column_chunks: vec![None; meta.columns().len()],
            offset_index,
            row_group_idx,
            metadata: self.metadata.as_ref(),
        };

        if let Some(filter) = self.filter.as_mut() {
            for predicate in filter.predicates.iter_mut() {
                if !selects_any(selection.as_ref()) {
                    return Ok((self, None));
                }

                let predicate_projection = predicate.projection();
                row_group
                    .fetch(&mut self.input, predicate_projection, selection.as_ref())
                    .await?;

                let array_reader =
                    build_array_reader(self.fields.as_deref(), predicate_projection, &row_group)?;

                selection = Some(evaluate_predicate(
                    batch_size,
                    array_reader,
                    selection,
                    predicate.as_mut(),
                )?);
            }
        }

        // Compute the number of rows in the selection before applying limit and offset
        let rows_before = selection
            .as_ref()
            .map(|s| s.row_count())
            .unwrap_or(row_group.row_count);

        if rows_before == 0 {
            return Ok((self, None));
        }

        selection = apply_range(selection, row_group.row_count, self.offset, self.limit);

        // Compute the number of rows in the selection after applying limit and offset
        let rows_after = selection
            .as_ref()
            .map(|s| s.row_count())
            .unwrap_or(row_group.row_count);

        // Update offset if necessary
        if let Some(offset) = &mut self.offset {
            // Reduction is either because of offset or limit, as limit is applied
            // after offset has been "exhausted" can just use saturating sub here
            *offset = offset.saturating_sub(rows_before - rows_after)
        }

        if rows_after == 0 {
            return Ok((self, None));
        }

        if let Some(limit) = &mut self.limit {
            *limit -= rows_after;
        }

        row_group
            .fetch(&mut self.input, &projection, selection.as_ref())
            .await?;

        let reader = ParquetRecordBatchReader::new(
            batch_size,
            build_array_reader(self.fields.as_deref(), &projection, &row_group)?,
            selection,
        );

        Ok((self, Some(reader)))
    }
}

enum StreamState<T> {
    /// At the start of a new row group, or the end of the parquet stream
    Init,
    /// Decoding a batch
    Decoding(ParquetRecordBatchReader),
    /// Reading data from input
    Reading(BoxFuture<'static, ReadResult<T>>),
    /// Error
    Error,
}

impl<T> std::fmt::Debug for StreamState<T> {
    fn fmt(&self, f: &mut Formatter<'_>) -> std::fmt::Result {
        match self {
            StreamState::Init => write!(f, "StreamState::Init"),
            StreamState::Decoding(_) => write!(f, "StreamState::Decoding"),
            StreamState::Reading(_) => write!(f, "StreamState::Reading"),
            StreamState::Error => write!(f, "StreamState::Error"),
        }
    }
}

/// An asynchronous [`Stream`]of [`RecordBatch`] constructed using [`ParquetRecordBatchStreamBuilder`] to read parquet files.
///
/// `ParquetRecordBatchStream` also provides [`ParquetRecordBatchStream::next_row_group`] for fetching row groups,
/// allowing users to decode record batches separately from I/O.
///
/// # I/O Buffering
///
/// `ParquetRecordBatchStream` buffers *all* data pages selected after predicates
/// (projection + filtering, etc) and decodes the rows from those buffered pages.
///
/// For example, if all rows and columns are selected, the entire row group is
/// buffered in memory during decode. This minimizes the number of IO operations
/// required, which is especially important for object stores, where IO operations
/// have latencies in the hundreds of milliseconds
///
///
/// [`Stream`]: https://docs.rs/futures/latest/futures/stream/trait.Stream.html
pub struct ParquetRecordBatchStream<T> {
    metadata: Arc<ParquetMetaData>,

    schema: SchemaRef,

    row_groups: VecDeque<usize>,

    projection: ProjectionMask,

    batch_size: usize,

    selection: Option<RowSelection>,

    /// This is an option so it can be moved into a future
    reader: Option<ReaderFactory<T>>,

    state: StreamState<T>,
}

impl<T> std::fmt::Debug for ParquetRecordBatchStream<T> {
    fn fmt(&self, f: &mut Formatter<'_>) -> std::fmt::Result {
        f.debug_struct("ParquetRecordBatchStream")
            .field("metadata", &self.metadata)
            .field("schema", &self.schema)
            .field("batch_size", &self.batch_size)
            .field("projection", &self.projection)
            .field("state", &self.state)
            .finish()
    }
}

impl<T> ParquetRecordBatchStream<T> {
    /// Returns the projected [`SchemaRef`] for reading the parquet file.
    ///
    /// Note that the schema metadata will be stripped here. See
    /// [`ParquetRecordBatchStreamBuilder::schema`] if the metadata is desired.
    pub fn schema(&self) -> &SchemaRef {
        &self.schema
    }
}

impl<T> ParquetRecordBatchStream<T>
where
    T: AsyncFileReader + Unpin + Send + 'static,
{
    /// Fetches the next row group from the stream.
    ///
    /// Users can continue to call this function to get row groups and decode them concurrently.
    ///
    /// ## Notes
    ///
    /// ParquetRecordBatchStream should be used either as a `Stream` or with `next_row_group`; they should not be used simultaneously.
    ///
    /// ## Returns
    ///
    /// - `Ok(None)` if the stream has ended.
    /// - `Err(error)` if the stream has errored. All subsequent calls will return `Ok(None)`.
    /// - `Ok(Some(reader))` which holds all the data for the row group.
    pub async fn next_row_group(&mut self) -> Result<Option<ParquetRecordBatchReader>> {
        loop {
            match &mut self.state {
                StreamState::Decoding(_) | StreamState::Reading(_) => {
                    return Err(ParquetError::General(
                        "Cannot combine the use of next_row_group with the Stream API".to_string(),
                    ))
                }
                StreamState::Init => {
                    let row_group_idx = match self.row_groups.pop_front() {
                        Some(idx) => idx,
                        None => return Ok(None),
                    };

                    let row_count = self.metadata.row_group(row_group_idx).num_rows() as usize;

                    let selection = self.selection.as_mut().map(|s| s.split_off(row_count));

                    let reader_factory = self.reader.take().expect("lost reader");

                    let (reader_factory, maybe_reader) = reader_factory
                        .read_row_group(
                            row_group_idx,
                            selection,
                            self.projection.clone(),
                            self.batch_size,
                        )
                        .await
                        .map_err(|err| {
                            self.state = StreamState::Error;
                            err
                        })?;
                    self.reader = Some(reader_factory);

                    if let Some(reader) = maybe_reader {
                        return Ok(Some(reader));
                    } else {
                        // All rows skipped, read next row group
                        continue;
                    }
                }
                StreamState::Error => return Ok(None), // Ends the stream as error happens.
            }
        }
    }
}

impl<T> Stream for ParquetRecordBatchStream<T>
where
    T: AsyncFileReader + Unpin + Send + 'static,
{
    type Item = Result<RecordBatch>;

    fn poll_next(mut self: Pin<&mut Self>, cx: &mut Context<'_>) -> Poll<Option<Self::Item>> {
        loop {
            match &mut self.state {
                StreamState::Decoding(batch_reader) => match batch_reader.next() {
                    Some(Ok(batch)) => {
                        return Poll::Ready(Some(Ok(batch)));
                    }
                    Some(Err(e)) => {
                        self.state = StreamState::Error;
                        return Poll::Ready(Some(Err(ParquetError::ArrowError(e.to_string()))));
                    }
                    None => self.state = StreamState::Init,
                },
                StreamState::Init => {
                    let row_group_idx = match self.row_groups.pop_front() {
                        Some(idx) => idx,
                        None => return Poll::Ready(None),
                    };

                    let reader = self.reader.take().expect("lost reader");

                    let row_count = self.metadata.row_group(row_group_idx).num_rows() as usize;

                    let selection = self.selection.as_mut().map(|s| s.split_off(row_count));

                    let fut = reader
                        .read_row_group(
                            row_group_idx,
                            selection,
                            self.projection.clone(),
                            self.batch_size,
                        )
                        .boxed();

                    self.state = StreamState::Reading(fut)
                }
                StreamState::Reading(f) => match ready!(f.poll_unpin(cx)) {
                    Ok((reader_factory, maybe_reader)) => {
                        self.reader = Some(reader_factory);
                        match maybe_reader {
                            // Read records from [`ParquetRecordBatchReader`]
                            Some(reader) => self.state = StreamState::Decoding(reader),
                            // All rows skipped, read next row group
                            None => self.state = StreamState::Init,
                        }
                    }
                    Err(e) => {
                        self.state = StreamState::Error;
                        return Poll::Ready(Some(Err(e)));
                    }
                },
                StreamState::Error => return Poll::Ready(None), // Ends the stream as error happens.
            }
        }
    }
}

/// An in-memory collection of column chunks
struct InMemoryRowGroup<'a> {
    offset_index: Option<&'a [OffsetIndexMetaData]>,
    column_chunks: Vec<Option<Arc<ColumnChunkData>>>,
    row_count: usize,
    row_group_idx: usize,
    metadata: &'a ParquetMetaData,
}

impl InMemoryRowGroup<'_> {
    /// Fetches the necessary column data into memory
    async fn fetch<T: AsyncFileReader + Send>(
        &mut self,
        input: &mut T,
        projection: &ProjectionMask,
        selection: Option<&RowSelection>,
    ) -> Result<()> {
        let metadata = self.metadata.row_group(self.row_group_idx);
        if let Some((selection, offset_index)) = selection.zip(self.offset_index) {
            // If we have a `RowSelection` and an `OffsetIndex` then only fetch pages required for the
            // `RowSelection`
            let mut page_start_offsets: Vec<Vec<usize>> = vec![];

            let fetch_ranges = self
                .column_chunks
                .iter()
                .zip(metadata.columns())
                .enumerate()
                .filter(|&(idx, (chunk, _chunk_meta))| {
                    chunk.is_none() && projection.leaf_included(idx)
                })
                .flat_map(|(idx, (_chunk, chunk_meta))| {
                    // If the first page does not start at the beginning of the column,
                    // then we need to also fetch a dictionary page.
                    let mut ranges = vec![];
                    let (start, _len) = chunk_meta.byte_range();
                    match offset_index[idx].page_locations.first() {
                        Some(first) if first.offset as u64 != start => {
                            ranges.push(start as usize..first.offset as usize);
                        }
                        _ => (),
                    }

                    ranges.extend(selection.scan_ranges(&offset_index[idx].page_locations));
                    page_start_offsets.push(ranges.iter().map(|range| range.start).collect());

                    ranges
                })
                .collect();

            let mut chunk_data = input.get_byte_ranges(fetch_ranges).await?.into_iter();
            let mut page_start_offsets = page_start_offsets.into_iter();

            for (idx, chunk) in self.column_chunks.iter_mut().enumerate() {
                if chunk.is_some() || !projection.leaf_included(idx) {
                    continue;
                }

                if let Some(offsets) = page_start_offsets.next() {
                    let mut chunks = Vec::with_capacity(offsets.len());
                    for _ in 0..offsets.len() {
                        chunks.push(chunk_data.next().unwrap());
                    }

                    *chunk = Some(Arc::new(ColumnChunkData::Sparse {
                        length: metadata.column(idx).byte_range().1 as usize,
                        data: offsets.into_iter().zip(chunks.into_iter()).collect(),
                    }))
                }
            }
        } else {
            let fetch_ranges = self
                .column_chunks
                .iter()
                .enumerate()
                .filter(|&(idx, chunk)| chunk.is_none() && projection.leaf_included(idx))
                .map(|(idx, _chunk)| {
                    let column = metadata.column(idx);
                    let (start, length) = column.byte_range();
                    start as usize..(start + length) as usize
                })
                .collect();

            let mut chunk_data = input.get_byte_ranges(fetch_ranges).await?.into_iter();

            for (idx, chunk) in self.column_chunks.iter_mut().enumerate() {
                if chunk.is_some() || !projection.leaf_included(idx) {
                    continue;
                }

                if let Some(data) = chunk_data.next() {
                    *chunk = Some(Arc::new(ColumnChunkData::Dense {
                        offset: metadata.column(idx).byte_range().0 as usize,
                        data,
                    }));
                }
            }
        }

        Ok(())
    }
}

impl RowGroups for InMemoryRowGroup<'_> {
    fn num_rows(&self) -> usize {
        self.row_count
    }

    fn column_chunks(&self, i: usize) -> Result<Box<dyn PageIterator>> {
<<<<<<< HEAD
        #[cfg(feature = "encryption")]
        let crypto_context = if let Some(file_decryptor) = self.metadata.clone().file_decryptor() {
            let column_name = &self
                .metadata
                .clone()
                .file_metadata()
                .schema_descr()
                .column(i);

            let column_path = column_name.path().string();
            if file_decryptor.is_column_encrypted(&column_path) {
                let data_decryptor = file_decryptor.get_column_data_decryptor(&column_path)?;
                let metadata_decryptor =
                    file_decryptor.get_column_metadata_decryptor(&column_path)?;

                let crypto_context = CryptoContext::new(
                    self.row_group_idx,
                    i,
                    data_decryptor,
                    metadata_decryptor,
                    file_decryptor.file_aad().clone(),
                );
                Some(Arc::new(crypto_context))
            } else {
                None
            }
        } else {
            None
        };

=======
>>>>>>> 9f1ab955
        match &self.column_chunks[i] {
            None => Err(ParquetError::General(format!(
                "Invalid column index {i}, column was not fetched"
            ))),
            Some(data) => {
                let page_locations = self
                    .offset_index
                    // filter out empty offset indexes (old versions specified Some(vec![]) when no present)
                    .filter(|index| !index.is_empty())
                    .map(|index| index[i].page_locations.clone());
                let column_metadata = self.metadata.row_group(self.row_group_idx).column(i);
                let page_reader = SerializedPageReader::new(
                    data.clone(),
                    column_metadata,
                    self.row_count,
                    page_locations,
                )?;

                #[cfg(feature = "encryption")]
                let crypto_context = if let Some(file_decryptor) = self.metadata.file_decryptor() {
                    match column_metadata.crypto_metadata() {
                        Some(crypto_metadata) => Some(Arc::new(CryptoContext::for_column(
                            file_decryptor,
                            crypto_metadata,
                            self.row_group_idx,
                            i,
                        )?)),
                        None => None,
                    }
                } else {
                    None
                };

                #[cfg(feature = "encryption")]
                let page_reader = page_reader.with_crypto_context(crypto_context);

                let page_reader: Box<dyn PageReader> = Box::new(page_reader);

                Ok(Box::new(ColumnChunkIterator {
                    reader: Some(Ok(page_reader)),
                }))
            }
        }
    }
}

/// An in-memory column chunk
#[derive(Clone)]
enum ColumnChunkData {
    /// Column chunk data representing only a subset of data pages
    Sparse {
        /// Length of the full column chunk
        length: usize,
        /// Set of data pages included in this sparse chunk. Each element is a tuple
        /// of (page offset, page data)
        data: Vec<(usize, Bytes)>,
    },
    /// Full column chunk and its offset
    Dense { offset: usize, data: Bytes },
}

impl ColumnChunkData {
    fn get(&self, start: u64) -> Result<Bytes> {
        match &self {
            ColumnChunkData::Sparse { data, .. } => data
                .binary_search_by_key(&start, |(offset, _)| *offset as u64)
                .map(|idx| data[idx].1.clone())
                .map_err(|_| {
                    ParquetError::General(format!(
                        "Invalid offset in sparse column chunk data: {start}"
                    ))
                }),
            ColumnChunkData::Dense { offset, data } => {
                let start = start as usize - *offset;
                Ok(data.slice(start..))
            }
        }
    }
}

impl Length for ColumnChunkData {
    fn len(&self) -> u64 {
        match &self {
            ColumnChunkData::Sparse { length, .. } => *length as u64,
            ColumnChunkData::Dense { data, .. } => data.len() as u64,
        }
    }
}

impl ChunkReader for ColumnChunkData {
    type T = bytes::buf::Reader<Bytes>;

    fn get_read(&self, start: u64) -> Result<Self::T> {
        Ok(self.get(start)?.reader())
    }

    fn get_bytes(&self, start: u64, length: usize) -> Result<Bytes> {
        Ok(self.get(start)?.slice(..length))
    }
}

/// Implements [`PageIterator`] for a single column chunk, yielding a single [`PageReader`]
struct ColumnChunkIterator {
    reader: Option<Result<Box<dyn PageReader>>>,
}

impl Iterator for ColumnChunkIterator {
    type Item = Result<Box<dyn PageReader>>;

    fn next(&mut self) -> Option<Self::Item> {
        self.reader.take()
    }
}

impl PageIterator for ColumnChunkIterator {}

#[cfg(test)]
mod tests {
    use super::*;
    use crate::arrow::arrow_reader::{
        ArrowPredicateFn, ParquetRecordBatchReaderBuilder, RowSelector,
    };
    use crate::arrow::arrow_reader::{ArrowReaderMetadata, ArrowReaderOptions};
    use crate::arrow::schema::parquet_to_arrow_schema_and_fields;
    use crate::arrow::ArrowWriter;
    use crate::file::metadata::ParquetMetaDataReader;
    use crate::file::properties::WriterProperties;
    use arrow::compute::kernels::cmp::eq;
    use arrow::error::Result as ArrowResult;
    use arrow_array::builder::{ListBuilder, StringBuilder};
    use arrow_array::cast::AsArray;
    use arrow_array::types::Int32Type;
    use arrow_array::{
        Array, ArrayRef, Int32Array, Int8Array, RecordBatchReader, Scalar, StringArray,
        StructArray, UInt64Array,
    };
    use arrow_schema::{DataType, Field, Schema};
    use futures::{StreamExt, TryStreamExt};
    use rand::{thread_rng, Rng};
    use std::collections::HashMap;
    use std::sync::{Arc, Mutex};
    use tempfile::tempfile;

    #[derive(Clone)]
    struct TestReader {
        data: Bytes,
        metadata: Arc<ParquetMetaData>,
        requests: Arc<Mutex<Vec<Range<usize>>>>,
    }

    impl AsyncFileReader for TestReader {
        fn get_bytes(&mut self, range: Range<usize>) -> BoxFuture<'_, Result<Bytes>> {
            self.requests.lock().unwrap().push(range.clone());
            futures::future::ready(Ok(self.data.slice(range))).boxed()
        }

        fn get_metadata(&mut self) -> BoxFuture<'_, Result<Arc<ParquetMetaData>>> {
            futures::future::ready(Ok(self.metadata.clone())).boxed()
        }

        fn get_metadata_with_options<'a>(
            &'a mut self,
            _options: &'a ArrowReaderOptions,
        ) -> BoxFuture<'a, Result<Arc<ParquetMetaData>>> {
            futures::future::ready(Ok(self.metadata.clone())).boxed()
        }
    }

    #[tokio::test]
    async fn test_async_reader() {
        let testdata = arrow::util::test_util::parquet_test_data();
        let path = format!("{testdata}/alltypes_plain.parquet");
        let data = Bytes::from(std::fs::read(path).unwrap());

        let metadata = ParquetMetaDataReader::new()
            .parse_and_finish(&data)
            .unwrap();
        let metadata = Arc::new(metadata);

        assert_eq!(metadata.num_row_groups(), 1);

        let async_reader = TestReader {
            data: data.clone(),
            metadata: metadata.clone(),
            requests: Default::default(),
        };

        let requests = async_reader.requests.clone();
        let builder = ParquetRecordBatchStreamBuilder::new(async_reader)
            .await
            .unwrap();

        let mask = ProjectionMask::leaves(builder.parquet_schema(), vec![1, 2]);
        let stream = builder
            .with_projection(mask.clone())
            .with_batch_size(1024)
            .build()
            .unwrap();

        let async_batches: Vec<_> = stream.try_collect().await.unwrap();

        let sync_batches = ParquetRecordBatchReaderBuilder::try_new(data)
            .unwrap()
            .with_projection(mask)
            .with_batch_size(104)
            .build()
            .unwrap()
            .collect::<ArrowResult<Vec<_>>>()
            .unwrap();

        assert_eq!(async_batches, sync_batches);

        let requests = requests.lock().unwrap();
        let (offset_1, length_1) = metadata.row_group(0).column(1).byte_range();
        let (offset_2, length_2) = metadata.row_group(0).column(2).byte_range();

        assert_eq!(
            &requests[..],
            &[
                offset_1 as usize..(offset_1 + length_1) as usize,
                offset_2 as usize..(offset_2 + length_2) as usize
            ]
        );
    }

    #[tokio::test]
    async fn test_async_reader_with_next_row_group() {
        let testdata = arrow::util::test_util::parquet_test_data();
        let path = format!("{testdata}/alltypes_plain.parquet");
        let data = Bytes::from(std::fs::read(path).unwrap());

        let metadata = ParquetMetaDataReader::new()
            .parse_and_finish(&data)
            .unwrap();
        let metadata = Arc::new(metadata);

        assert_eq!(metadata.num_row_groups(), 1);

        let async_reader = TestReader {
            data: data.clone(),
            metadata: metadata.clone(),
            requests: Default::default(),
        };

        let requests = async_reader.requests.clone();
        let builder = ParquetRecordBatchStreamBuilder::new(async_reader)
            .await
            .unwrap();

        let mask = ProjectionMask::leaves(builder.parquet_schema(), vec![1, 2]);
        let mut stream = builder
            .with_projection(mask.clone())
            .with_batch_size(1024)
            .build()
            .unwrap();

        let mut readers = vec![];
        while let Some(reader) = stream.next_row_group().await.unwrap() {
            readers.push(reader);
        }

        let async_batches: Vec<_> = readers
            .into_iter()
            .flat_map(|r| r.map(|v| v.unwrap()).collect::<Vec<_>>())
            .collect();

        let sync_batches = ParquetRecordBatchReaderBuilder::try_new(data)
            .unwrap()
            .with_projection(mask)
            .with_batch_size(104)
            .build()
            .unwrap()
            .collect::<ArrowResult<Vec<_>>>()
            .unwrap();

        assert_eq!(async_batches, sync_batches);

        let requests = requests.lock().unwrap();
        let (offset_1, length_1) = metadata.row_group(0).column(1).byte_range();
        let (offset_2, length_2) = metadata.row_group(0).column(2).byte_range();

        assert_eq!(
            &requests[..],
            &[
                offset_1 as usize..(offset_1 + length_1) as usize,
                offset_2 as usize..(offset_2 + length_2) as usize
            ]
        );
    }

    #[tokio::test]
    async fn test_async_reader_with_index() {
        let testdata = arrow::util::test_util::parquet_test_data();
        let path = format!("{testdata}/alltypes_tiny_pages_plain.parquet");
        let data = Bytes::from(std::fs::read(path).unwrap());

        let metadata = ParquetMetaDataReader::new()
            .parse_and_finish(&data)
            .unwrap();
        let metadata = Arc::new(metadata);

        assert_eq!(metadata.num_row_groups(), 1);

        let async_reader = TestReader {
            data: data.clone(),
            metadata: metadata.clone(),
            requests: Default::default(),
        };

        let options = ArrowReaderOptions::new().with_page_index(true);
        let builder = ParquetRecordBatchStreamBuilder::new_with_options(async_reader, options)
            .await
            .unwrap();

        // The builder should have page and offset indexes loaded now
        let metadata_with_index = builder.metadata();

        // Check offset indexes are present for all columns
        let offset_index = metadata_with_index.offset_index().unwrap();
        let column_index = metadata_with_index.column_index().unwrap();

        assert_eq!(offset_index.len(), metadata_with_index.num_row_groups());
        assert_eq!(column_index.len(), metadata_with_index.num_row_groups());

        let num_columns = metadata_with_index
            .file_metadata()
            .schema_descr()
            .num_columns();

        // Check page indexes are present for all columns
        offset_index
            .iter()
            .for_each(|x| assert_eq!(x.len(), num_columns));
        column_index
            .iter()
            .for_each(|x| assert_eq!(x.len(), num_columns));

        let mask = ProjectionMask::leaves(builder.parquet_schema(), vec![1, 2]);
        let stream = builder
            .with_projection(mask.clone())
            .with_batch_size(1024)
            .build()
            .unwrap();

        let async_batches: Vec<_> = stream.try_collect().await.unwrap();

        let sync_batches = ParquetRecordBatchReaderBuilder::try_new(data)
            .unwrap()
            .with_projection(mask)
            .with_batch_size(1024)
            .build()
            .unwrap()
            .collect::<ArrowResult<Vec<_>>>()
            .unwrap();

        assert_eq!(async_batches, sync_batches);
    }

    #[tokio::test]
    async fn test_async_reader_with_limit() {
        let testdata = arrow::util::test_util::parquet_test_data();
        let path = format!("{testdata}/alltypes_tiny_pages_plain.parquet");
        let data = Bytes::from(std::fs::read(path).unwrap());

        let metadata = ParquetMetaDataReader::new()
            .parse_and_finish(&data)
            .unwrap();
        let metadata = Arc::new(metadata);

        assert_eq!(metadata.num_row_groups(), 1);

        let async_reader = TestReader {
            data: data.clone(),
            metadata: metadata.clone(),
            requests: Default::default(),
        };

        let builder = ParquetRecordBatchStreamBuilder::new(async_reader)
            .await
            .unwrap();

        let mask = ProjectionMask::leaves(builder.parquet_schema(), vec![1, 2]);
        let stream = builder
            .with_projection(mask.clone())
            .with_batch_size(1024)
            .with_limit(1)
            .build()
            .unwrap();

        let async_batches: Vec<_> = stream.try_collect().await.unwrap();

        let sync_batches = ParquetRecordBatchReaderBuilder::try_new(data)
            .unwrap()
            .with_projection(mask)
            .with_batch_size(1024)
            .with_limit(1)
            .build()
            .unwrap()
            .collect::<ArrowResult<Vec<_>>>()
            .unwrap();

        assert_eq!(async_batches, sync_batches);
    }

    #[tokio::test]
    async fn test_async_reader_skip_pages() {
        let testdata = arrow::util::test_util::parquet_test_data();
        let path = format!("{testdata}/alltypes_tiny_pages_plain.parquet");
        let data = Bytes::from(std::fs::read(path).unwrap());

        let metadata = ParquetMetaDataReader::new()
            .parse_and_finish(&data)
            .unwrap();
        let metadata = Arc::new(metadata);

        assert_eq!(metadata.num_row_groups(), 1);

        let async_reader = TestReader {
            data: data.clone(),
            metadata: metadata.clone(),
            requests: Default::default(),
        };

        let options = ArrowReaderOptions::new().with_page_index(true);
        let builder = ParquetRecordBatchStreamBuilder::new_with_options(async_reader, options)
            .await
            .unwrap();

        let selection = RowSelection::from(vec![
            RowSelector::skip(21),   // Skip first page
            RowSelector::select(21), // Select page to boundary
            RowSelector::skip(41),   // Skip multiple pages
            RowSelector::select(41), // Select multiple pages
            RowSelector::skip(25),   // Skip page across boundary
            RowSelector::select(25), // Select across page boundary
            RowSelector::skip(7116), // Skip to final page boundary
            RowSelector::select(10), // Select final page
        ]);

        let mask = ProjectionMask::leaves(builder.parquet_schema(), vec![9]);

        let stream = builder
            .with_projection(mask.clone())
            .with_row_selection(selection.clone())
            .build()
            .expect("building stream");

        let async_batches: Vec<_> = stream.try_collect().await.unwrap();

        let sync_batches = ParquetRecordBatchReaderBuilder::try_new(data)
            .unwrap()
            .with_projection(mask)
            .with_batch_size(1024)
            .with_row_selection(selection)
            .build()
            .unwrap()
            .collect::<ArrowResult<Vec<_>>>()
            .unwrap();

        assert_eq!(async_batches, sync_batches);
    }

    #[tokio::test]
    async fn test_fuzz_async_reader_selection() {
        let testdata = arrow::util::test_util::parquet_test_data();
        let path = format!("{testdata}/alltypes_tiny_pages_plain.parquet");
        let data = Bytes::from(std::fs::read(path).unwrap());

        let metadata = ParquetMetaDataReader::new()
            .parse_and_finish(&data)
            .unwrap();
        let metadata = Arc::new(metadata);

        assert_eq!(metadata.num_row_groups(), 1);

        let mut rand = thread_rng();

        for _ in 0..100 {
            let mut expected_rows = 0;
            let mut total_rows = 0;
            let mut skip = false;
            let mut selectors = vec![];

            while total_rows < 7300 {
                let row_count: usize = rand.gen_range(1..100);

                let row_count = row_count.min(7300 - total_rows);

                selectors.push(RowSelector { row_count, skip });

                total_rows += row_count;
                if !skip {
                    expected_rows += row_count;
                }

                skip = !skip;
            }

            let selection = RowSelection::from(selectors);

            let async_reader = TestReader {
                data: data.clone(),
                metadata: metadata.clone(),
                requests: Default::default(),
            };

            let options = ArrowReaderOptions::new().with_page_index(true);
            let builder = ParquetRecordBatchStreamBuilder::new_with_options(async_reader, options)
                .await
                .unwrap();

            let col_idx: usize = rand.gen_range(0..13);
            let mask = ProjectionMask::leaves(builder.parquet_schema(), vec![col_idx]);

            let stream = builder
                .with_projection(mask.clone())
                .with_row_selection(selection.clone())
                .build()
                .expect("building stream");

            let async_batches: Vec<_> = stream.try_collect().await.unwrap();

            let actual_rows: usize = async_batches.into_iter().map(|b| b.num_rows()).sum();

            assert_eq!(actual_rows, expected_rows);
        }
    }

    #[tokio::test]
    async fn test_async_reader_zero_row_selector() {
        //See https://github.com/apache/arrow-rs/issues/2669
        let testdata = arrow::util::test_util::parquet_test_data();
        let path = format!("{testdata}/alltypes_tiny_pages_plain.parquet");
        let data = Bytes::from(std::fs::read(path).unwrap());

        let metadata = ParquetMetaDataReader::new()
            .parse_and_finish(&data)
            .unwrap();
        let metadata = Arc::new(metadata);

        assert_eq!(metadata.num_row_groups(), 1);

        let mut rand = thread_rng();

        let mut expected_rows = 0;
        let mut total_rows = 0;
        let mut skip = false;
        let mut selectors = vec![];

        selectors.push(RowSelector {
            row_count: 0,
            skip: false,
        });

        while total_rows < 7300 {
            let row_count: usize = rand.gen_range(1..100);

            let row_count = row_count.min(7300 - total_rows);

            selectors.push(RowSelector { row_count, skip });

            total_rows += row_count;
            if !skip {
                expected_rows += row_count;
            }

            skip = !skip;
        }

        let selection = RowSelection::from(selectors);

        let async_reader = TestReader {
            data: data.clone(),
            metadata: metadata.clone(),
            requests: Default::default(),
        };

        let options = ArrowReaderOptions::new().with_page_index(true);
        let builder = ParquetRecordBatchStreamBuilder::new_with_options(async_reader, options)
            .await
            .unwrap();

        let col_idx: usize = rand.gen_range(0..13);
        let mask = ProjectionMask::leaves(builder.parquet_schema(), vec![col_idx]);

        let stream = builder
            .with_projection(mask.clone())
            .with_row_selection(selection.clone())
            .build()
            .expect("building stream");

        let async_batches: Vec<_> = stream.try_collect().await.unwrap();

        let actual_rows: usize = async_batches.into_iter().map(|b| b.num_rows()).sum();

        assert_eq!(actual_rows, expected_rows);
    }

    #[tokio::test]
    async fn test_row_filter() {
        let a = StringArray::from_iter_values(["a", "b", "b", "b", "c", "c"]);
        let b = StringArray::from_iter_values(["1", "2", "3", "4", "5", "6"]);
        let c = Int32Array::from_iter(0..6);
        let data = RecordBatch::try_from_iter([
            ("a", Arc::new(a) as ArrayRef),
            ("b", Arc::new(b) as ArrayRef),
            ("c", Arc::new(c) as ArrayRef),
        ])
        .unwrap();

        let mut buf = Vec::with_capacity(1024);
        let mut writer = ArrowWriter::try_new(&mut buf, data.schema(), None).unwrap();
        writer.write(&data).unwrap();
        writer.close().unwrap();

        let data: Bytes = buf.into();
        let metadata = ParquetMetaDataReader::new()
            .parse_and_finish(&data)
            .unwrap();
        let parquet_schema = metadata.file_metadata().schema_descr_ptr();

        let test = TestReader {
            data,
            metadata: Arc::new(metadata),
            requests: Default::default(),
        };
        let requests = test.requests.clone();

        let a_scalar = StringArray::from_iter_values(["b"]);
        let a_filter = ArrowPredicateFn::new(
            ProjectionMask::leaves(&parquet_schema, vec![0]),
            move |batch| eq(batch.column(0), &Scalar::new(&a_scalar)),
        );

        let b_scalar = StringArray::from_iter_values(["4"]);
        let b_filter = ArrowPredicateFn::new(
            ProjectionMask::leaves(&parquet_schema, vec![1]),
            move |batch| eq(batch.column(0), &Scalar::new(&b_scalar)),
        );

        let filter = RowFilter::new(vec![Box::new(a_filter), Box::new(b_filter)]);

        let mask = ProjectionMask::leaves(&parquet_schema, vec![0, 2]);
        let stream = ParquetRecordBatchStreamBuilder::new(test)
            .await
            .unwrap()
            .with_projection(mask.clone())
            .with_batch_size(1024)
            .with_row_filter(filter)
            .build()
            .unwrap();

        let batches: Vec<_> = stream.try_collect().await.unwrap();
        assert_eq!(batches.len(), 1);

        let batch = &batches[0];
        assert_eq!(batch.num_rows(), 1);
        assert_eq!(batch.num_columns(), 2);

        let col = batch.column(0);
        let val = col.as_any().downcast_ref::<StringArray>().unwrap().value(0);
        assert_eq!(val, "b");

        let col = batch.column(1);
        let val = col.as_any().downcast_ref::<Int32Array>().unwrap().value(0);
        assert_eq!(val, 3);

        // Should only have made 3 requests
        assert_eq!(requests.lock().unwrap().len(), 3);
    }

    #[tokio::test]
    async fn test_limit_multiple_row_groups() {
        let a = StringArray::from_iter_values(["a", "b", "b", "b", "c", "c"]);
        let b = StringArray::from_iter_values(["1", "2", "3", "4", "5", "6"]);
        let c = Int32Array::from_iter(0..6);
        let data = RecordBatch::try_from_iter([
            ("a", Arc::new(a) as ArrayRef),
            ("b", Arc::new(b) as ArrayRef),
            ("c", Arc::new(c) as ArrayRef),
        ])
        .unwrap();

        let mut buf = Vec::with_capacity(1024);
        let props = WriterProperties::builder()
            .set_max_row_group_size(3)
            .build();
        let mut writer = ArrowWriter::try_new(&mut buf, data.schema(), Some(props)).unwrap();
        writer.write(&data).unwrap();
        writer.close().unwrap();

        let data: Bytes = buf.into();
        let metadata = ParquetMetaDataReader::new()
            .parse_and_finish(&data)
            .unwrap();

        assert_eq!(metadata.num_row_groups(), 2);

        let test = TestReader {
            data,
            metadata: Arc::new(metadata),
            requests: Default::default(),
        };

        let stream = ParquetRecordBatchStreamBuilder::new(test.clone())
            .await
            .unwrap()
            .with_batch_size(1024)
            .with_limit(4)
            .build()
            .unwrap();

        let batches: Vec<_> = stream.try_collect().await.unwrap();
        // Expect one batch for each row group
        assert_eq!(batches.len(), 2);

        let batch = &batches[0];
        // First batch should contain all rows
        assert_eq!(batch.num_rows(), 3);
        assert_eq!(batch.num_columns(), 3);
        let col2 = batch.column(2).as_primitive::<Int32Type>();
        assert_eq!(col2.values(), &[0, 1, 2]);

        let batch = &batches[1];
        // Second batch should trigger the limit and only have one row
        assert_eq!(batch.num_rows(), 1);
        assert_eq!(batch.num_columns(), 3);
        let col2 = batch.column(2).as_primitive::<Int32Type>();
        assert_eq!(col2.values(), &[3]);

        let stream = ParquetRecordBatchStreamBuilder::new(test.clone())
            .await
            .unwrap()
            .with_offset(2)
            .with_limit(3)
            .build()
            .unwrap();

        let batches: Vec<_> = stream.try_collect().await.unwrap();
        // Expect one batch for each row group
        assert_eq!(batches.len(), 2);

        let batch = &batches[0];
        // First batch should contain one row
        assert_eq!(batch.num_rows(), 1);
        assert_eq!(batch.num_columns(), 3);
        let col2 = batch.column(2).as_primitive::<Int32Type>();
        assert_eq!(col2.values(), &[2]);

        let batch = &batches[1];
        // Second batch should contain two rows
        assert_eq!(batch.num_rows(), 2);
        assert_eq!(batch.num_columns(), 3);
        let col2 = batch.column(2).as_primitive::<Int32Type>();
        assert_eq!(col2.values(), &[3, 4]);

        let stream = ParquetRecordBatchStreamBuilder::new(test.clone())
            .await
            .unwrap()
            .with_offset(4)
            .with_limit(20)
            .build()
            .unwrap();

        let batches: Vec<_> = stream.try_collect().await.unwrap();
        // Should skip first row group
        assert_eq!(batches.len(), 1);

        let batch = &batches[0];
        // First batch should contain two rows
        assert_eq!(batch.num_rows(), 2);
        assert_eq!(batch.num_columns(), 3);
        let col2 = batch.column(2).as_primitive::<Int32Type>();
        assert_eq!(col2.values(), &[4, 5]);
    }

    #[tokio::test]
    async fn test_row_filter_with_index() {
        let testdata = arrow::util::test_util::parquet_test_data();
        let path = format!("{testdata}/alltypes_tiny_pages_plain.parquet");
        let data = Bytes::from(std::fs::read(path).unwrap());

        let metadata = ParquetMetaDataReader::new()
            .parse_and_finish(&data)
            .unwrap();
        let parquet_schema = metadata.file_metadata().schema_descr_ptr();
        let metadata = Arc::new(metadata);

        assert_eq!(metadata.num_row_groups(), 1);

        let async_reader = TestReader {
            data: data.clone(),
            metadata: metadata.clone(),
            requests: Default::default(),
        };

        let a_filter =
            ArrowPredicateFn::new(ProjectionMask::leaves(&parquet_schema, vec![1]), |batch| {
                Ok(batch.column(0).as_boolean().clone())
            });

        let b_scalar = Int8Array::from(vec![2]);
        let b_filter = ArrowPredicateFn::new(
            ProjectionMask::leaves(&parquet_schema, vec![2]),
            move |batch| eq(batch.column(0), &Scalar::new(&b_scalar)),
        );

        let filter = RowFilter::new(vec![Box::new(a_filter), Box::new(b_filter)]);

        let mask = ProjectionMask::leaves(&parquet_schema, vec![0, 2]);

        let options = ArrowReaderOptions::new().with_page_index(true);
        let stream = ParquetRecordBatchStreamBuilder::new_with_options(async_reader, options)
            .await
            .unwrap()
            .with_projection(mask.clone())
            .with_batch_size(1024)
            .with_row_filter(filter)
            .build()
            .unwrap();

        let batches: Vec<RecordBatch> = stream.try_collect().await.unwrap();

        let total_rows: usize = batches.iter().map(|b| b.num_rows()).sum();

        assert_eq!(total_rows, 730);
    }

    #[tokio::test]
    async fn test_in_memory_row_group_sparse() {
        let testdata = arrow::util::test_util::parquet_test_data();
        let path = format!("{testdata}/alltypes_tiny_pages.parquet");
        let data = Bytes::from(std::fs::read(path).unwrap());

        let metadata = ParquetMetaDataReader::new()
            .with_page_indexes(true)
            .parse_and_finish(&data)
            .unwrap();

        let offset_index = metadata.offset_index().expect("reading offset index")[0].clone();

        let mut metadata_builder = metadata.into_builder();
        let mut row_groups = metadata_builder.take_row_groups();
        row_groups.truncate(1);
        let row_group_meta = row_groups.pop().unwrap();

        let metadata = metadata_builder
            .add_row_group(row_group_meta)
            .set_column_index(None)
            .set_offset_index(Some(vec![offset_index.clone()]))
            .build();

        let metadata = Arc::new(metadata);

        let num_rows = metadata.row_group(0).num_rows();

        assert_eq!(metadata.num_row_groups(), 1);

        let async_reader = TestReader {
            data: data.clone(),
            metadata: metadata.clone(),
            requests: Default::default(),
        };

        let requests = async_reader.requests.clone();
        let (_, fields) = parquet_to_arrow_schema_and_fields(
            metadata.file_metadata().schema_descr(),
            ProjectionMask::all(),
            None,
        )
        .unwrap();

        let _schema_desc = metadata.file_metadata().schema_descr();

        let projection = ProjectionMask::leaves(metadata.file_metadata().schema_descr(), vec![0]);

        let reader_factory = ReaderFactory {
            metadata,
            fields: fields.map(Arc::new),
            input: async_reader,
            filter: None,
            limit: None,
            offset: None,
        };

        let mut skip = true;
        let mut pages = offset_index[0].page_locations.iter().peekable();

        // Setup `RowSelection` so that we can skip every other page, selecting the last page
        let mut selectors = vec![];
        let mut expected_page_requests: Vec<Range<usize>> = vec![];
        while let Some(page) = pages.next() {
            let num_rows = if let Some(next_page) = pages.peek() {
                next_page.first_row_index - page.first_row_index
            } else {
                num_rows - page.first_row_index
            };

            if skip {
                selectors.push(RowSelector::skip(num_rows as usize));
            } else {
                selectors.push(RowSelector::select(num_rows as usize));
                let start = page.offset as usize;
                let end = start + page.compressed_page_size as usize;
                expected_page_requests.push(start..end);
            }
            skip = !skip;
        }

        let selection = RowSelection::from(selectors);

        let (_factory, _reader) = reader_factory
            .read_row_group(0, Some(selection), projection.clone(), 48)
            .await
            .expect("reading row group");

        let requests = requests.lock().unwrap();

        assert_eq!(&requests[..], &expected_page_requests)
    }

    #[tokio::test]
    async fn test_batch_size_overallocate() {
        let testdata = arrow::util::test_util::parquet_test_data();
        // `alltypes_plain.parquet` only have 8 rows
        let path = format!("{testdata}/alltypes_plain.parquet");
        let data = Bytes::from(std::fs::read(path).unwrap());

        let metadata = ParquetMetaDataReader::new()
            .parse_and_finish(&data)
            .unwrap();
        let file_rows = metadata.file_metadata().num_rows() as usize;
        let metadata = Arc::new(metadata);

        let async_reader = TestReader {
            data: data.clone(),
            metadata: metadata.clone(),
            requests: Default::default(),
        };

        let builder = ParquetRecordBatchStreamBuilder::new(async_reader)
            .await
            .unwrap();

        let stream = builder
            .with_projection(ProjectionMask::all())
            .with_batch_size(1024)
            .build()
            .unwrap();
        assert_ne!(1024, file_rows);
        assert_eq!(stream.batch_size, file_rows);
    }

    #[tokio::test]
    async fn test_get_row_group_column_bloom_filter_without_length() {
        let testdata = arrow::util::test_util::parquet_test_data();
        let path = format!("{testdata}/data_index_bloom_encoding_stats.parquet");
        let data = Bytes::from(std::fs::read(path).unwrap());
        test_get_row_group_column_bloom_filter(data, false).await;
    }

    #[tokio::test]
    async fn test_parquet_record_batch_stream_schema() {
        fn get_all_field_names(schema: &Schema) -> Vec<&String> {
            schema.flattened_fields().iter().map(|f| f.name()).collect()
        }

        // ParquetRecordBatchReaderBuilder::schema differs from
        // ParquetRecordBatchReader::schema and RecordBatch::schema in the returned
        // schema contents (in terms of custom metadata attached to schema, and fields
        // returned). Test to ensure this remains consistent behaviour.
        //
        // Ensure same for asynchronous versions of the above.

        // Prep data, for a schema with nested fields, with custom metadata
        let mut metadata = HashMap::with_capacity(1);
        metadata.insert("key".to_string(), "value".to_string());

        let nested_struct_array = StructArray::from(vec![
            (
                Arc::new(Field::new("d", DataType::Utf8, true)),
                Arc::new(StringArray::from(vec!["a", "b"])) as ArrayRef,
            ),
            (
                Arc::new(Field::new("e", DataType::Utf8, true)),
                Arc::new(StringArray::from(vec!["c", "d"])) as ArrayRef,
            ),
        ]);
        let struct_array = StructArray::from(vec![
            (
                Arc::new(Field::new("a", DataType::Int32, true)),
                Arc::new(Int32Array::from(vec![-1, 1])) as ArrayRef,
            ),
            (
                Arc::new(Field::new("b", DataType::UInt64, true)),
                Arc::new(UInt64Array::from(vec![1, 2])) as ArrayRef,
            ),
            (
                Arc::new(Field::new(
                    "c",
                    nested_struct_array.data_type().clone(),
                    true,
                )),
                Arc::new(nested_struct_array) as ArrayRef,
            ),
        ]);

        let schema =
            Arc::new(Schema::new(struct_array.fields().clone()).with_metadata(metadata.clone()));
        let record_batch = RecordBatch::from(struct_array)
            .with_schema(schema.clone())
            .unwrap();

        // Write parquet with custom metadata in schema
        let mut file = tempfile().unwrap();
        let mut writer = ArrowWriter::try_new(&mut file, schema.clone(), None).unwrap();
        writer.write(&record_batch).unwrap();
        writer.close().unwrap();

        let all_fields = ["a", "b", "c", "d", "e"];
        // (leaf indices in mask, expected names in output schema all fields)
        let projections = [
            (vec![], vec![]),
            (vec![0], vec!["a"]),
            (vec![0, 1], vec!["a", "b"]),
            (vec![0, 1, 2], vec!["a", "b", "c", "d"]),
            (vec![0, 1, 2, 3], vec!["a", "b", "c", "d", "e"]),
        ];

        // Ensure we're consistent for each of these projections
        for (indices, expected_projected_names) in projections {
            let assert_schemas = |builder: SchemaRef, reader: SchemaRef, batch: SchemaRef| {
                // Builder schema should preserve all fields and metadata
                assert_eq!(get_all_field_names(&builder), all_fields);
                assert_eq!(builder.metadata, metadata);
                // Reader & batch schema should show only projected fields, and no metadata
                assert_eq!(get_all_field_names(&reader), expected_projected_names);
                assert_eq!(reader.metadata, HashMap::default());
                assert_eq!(get_all_field_names(&batch), expected_projected_names);
                assert_eq!(batch.metadata, HashMap::default());
            };

            let builder =
                ParquetRecordBatchReaderBuilder::try_new(file.try_clone().unwrap()).unwrap();
            let sync_builder_schema = builder.schema().clone();
            let mask = ProjectionMask::leaves(builder.parquet_schema(), indices.clone());
            let mut reader = builder.with_projection(mask).build().unwrap();
            let sync_reader_schema = reader.schema();
            let batch = reader.next().unwrap().unwrap();
            let sync_batch_schema = batch.schema();
            assert_schemas(sync_builder_schema, sync_reader_schema, sync_batch_schema);

            // asynchronous should be same
            let file = tokio::fs::File::from(file.try_clone().unwrap());
            let builder = ParquetRecordBatchStreamBuilder::new(file).await.unwrap();
            let async_builder_schema = builder.schema().clone();
            let mask = ProjectionMask::leaves(builder.parquet_schema(), indices);
            let mut reader = builder.with_projection(mask).build().unwrap();
            let async_reader_schema = reader.schema().clone();
            let batch = reader.next().await.unwrap().unwrap();
            let async_batch_schema = batch.schema();
            assert_schemas(
                async_builder_schema,
                async_reader_schema,
                async_batch_schema,
            );
        }
    }

    #[tokio::test]
    async fn test_get_row_group_column_bloom_filter_with_length() {
        // convert to new parquet file with bloom_filter_length
        let testdata = arrow::util::test_util::parquet_test_data();
        let path = format!("{testdata}/data_index_bloom_encoding_stats.parquet");
        let data = Bytes::from(std::fs::read(path).unwrap());
        let metadata = ParquetMetaDataReader::new()
            .parse_and_finish(&data)
            .unwrap();
        let metadata = Arc::new(metadata);
        let async_reader = TestReader {
            data: data.clone(),
            metadata: metadata.clone(),
            requests: Default::default(),
        };
        let builder = ParquetRecordBatchStreamBuilder::new(async_reader)
            .await
            .unwrap();
        let schema = builder.schema().clone();
        let stream = builder.build().unwrap();
        let batches = stream.try_collect::<Vec<_>>().await.unwrap();

        let mut parquet_data = Vec::new();
        let props = WriterProperties::builder()
            .set_bloom_filter_enabled(true)
            .build();
        let mut writer = ArrowWriter::try_new(&mut parquet_data, schema, Some(props)).unwrap();
        for batch in batches {
            writer.write(&batch).unwrap();
        }
        writer.close().unwrap();

        // test the new parquet file
        test_get_row_group_column_bloom_filter(parquet_data.into(), true).await;
    }

    async fn test_get_row_group_column_bloom_filter(data: Bytes, with_length: bool) {
        let metadata = ParquetMetaDataReader::new()
            .parse_and_finish(&data)
            .unwrap();
        let metadata = Arc::new(metadata);

        assert_eq!(metadata.num_row_groups(), 1);
        let row_group = metadata.row_group(0);
        let column = row_group.column(0);
        assert_eq!(column.bloom_filter_length().is_some(), with_length);

        let async_reader = TestReader {
            data: data.clone(),
            metadata: metadata.clone(),
            requests: Default::default(),
        };

        let mut builder = ParquetRecordBatchStreamBuilder::new(async_reader)
            .await
            .unwrap();

        let sbbf = builder
            .get_row_group_column_bloom_filter(0, 0)
            .await
            .unwrap()
            .unwrap();
        assert!(sbbf.check(&"Hello"));
        assert!(!sbbf.check(&"Hello_Not_Exists"));
    }

    #[tokio::test]
    async fn test_nested_skip() {
        let schema = Arc::new(Schema::new(vec![
            Field::new("col_1", DataType::UInt64, false),
            Field::new_list("col_2", Field::new_list_field(DataType::Utf8, true), true),
        ]));

        // Default writer properties
        let props = WriterProperties::builder()
            .set_data_page_row_count_limit(256)
            .set_write_batch_size(256)
            .set_max_row_group_size(1024);

        // Write data
        let mut file = tempfile().unwrap();
        let mut writer =
            ArrowWriter::try_new(&mut file, schema.clone(), Some(props.build())).unwrap();

        let mut builder = ListBuilder::new(StringBuilder::new());
        for id in 0..1024 {
            match id % 3 {
                0 => builder.append_value([Some("val_1".to_string()), Some(format!("id_{id}"))]),
                1 => builder.append_value([Some(format!("id_{id}"))]),
                _ => builder.append_null(),
            }
        }
        let refs = vec![
            Arc::new(UInt64Array::from_iter_values(0..1024)) as ArrayRef,
            Arc::new(builder.finish()) as ArrayRef,
        ];

        let batch = RecordBatch::try_new(schema.clone(), refs).unwrap();
        writer.write(&batch).unwrap();
        writer.close().unwrap();

        let selections = [
            RowSelection::from(vec![
                RowSelector::skip(313),
                RowSelector::select(1),
                RowSelector::skip(709),
                RowSelector::select(1),
            ]),
            RowSelection::from(vec![
                RowSelector::skip(255),
                RowSelector::select(1),
                RowSelector::skip(767),
                RowSelector::select(1),
            ]),
            RowSelection::from(vec![
                RowSelector::select(255),
                RowSelector::skip(1),
                RowSelector::select(767),
                RowSelector::skip(1),
            ]),
            RowSelection::from(vec![
                RowSelector::skip(254),
                RowSelector::select(1),
                RowSelector::select(1),
                RowSelector::skip(767),
                RowSelector::select(1),
            ]),
        ];

        for selection in selections {
            let expected = selection.row_count();
            // Read data
            let mut reader = ParquetRecordBatchStreamBuilder::new_with_options(
                tokio::fs::File::from_std(file.try_clone().unwrap()),
                ArrowReaderOptions::new().with_page_index(true),
            )
            .await
            .unwrap();

            reader = reader.with_row_selection(selection);

            let mut stream = reader.build().unwrap();

            let mut total_rows = 0;
            while let Some(rb) = stream.next().await {
                let rb = rb.unwrap();
                total_rows += rb.num_rows();
            }
            assert_eq!(total_rows, expected);
        }
    }

    #[tokio::test]
    async fn test_row_filter_nested() {
        let a = StringArray::from_iter_values(["a", "b", "b", "b", "c", "c"]);
        let b = StructArray::from(vec![
            (
                Arc::new(Field::new("aa", DataType::Utf8, true)),
                Arc::new(StringArray::from(vec!["a", "b", "b", "b", "c", "c"])) as ArrayRef,
            ),
            (
                Arc::new(Field::new("bb", DataType::Utf8, true)),
                Arc::new(StringArray::from(vec!["1", "2", "3", "4", "5", "6"])) as ArrayRef,
            ),
        ]);
        let c = Int32Array::from_iter(0..6);
        let data = RecordBatch::try_from_iter([
            ("a", Arc::new(a) as ArrayRef),
            ("b", Arc::new(b) as ArrayRef),
            ("c", Arc::new(c) as ArrayRef),
        ])
        .unwrap();

        let mut buf = Vec::with_capacity(1024);
        let mut writer = ArrowWriter::try_new(&mut buf, data.schema(), None).unwrap();
        writer.write(&data).unwrap();
        writer.close().unwrap();

        let data: Bytes = buf.into();
        let metadata = ParquetMetaDataReader::new()
            .parse_and_finish(&data)
            .unwrap();
        let parquet_schema = metadata.file_metadata().schema_descr_ptr();

        let test = TestReader {
            data,
            metadata: Arc::new(metadata),
            requests: Default::default(),
        };
        let requests = test.requests.clone();

        let a_scalar = StringArray::from_iter_values(["b"]);
        let a_filter = ArrowPredicateFn::new(
            ProjectionMask::leaves(&parquet_schema, vec![0]),
            move |batch| eq(batch.column(0), &Scalar::new(&a_scalar)),
        );

        let b_scalar = StringArray::from_iter_values(["4"]);
        let b_filter = ArrowPredicateFn::new(
            ProjectionMask::leaves(&parquet_schema, vec![2]),
            move |batch| {
                // Filter on the second element of the struct.
                let struct_array = batch
                    .column(0)
                    .as_any()
                    .downcast_ref::<StructArray>()
                    .unwrap();
                eq(struct_array.column(0), &Scalar::new(&b_scalar))
            },
        );

        let filter = RowFilter::new(vec![Box::new(a_filter), Box::new(b_filter)]);

        let mask = ProjectionMask::leaves(&parquet_schema, vec![0, 3]);
        let stream = ParquetRecordBatchStreamBuilder::new(test)
            .await
            .unwrap()
            .with_projection(mask.clone())
            .with_batch_size(1024)
            .with_row_filter(filter)
            .build()
            .unwrap();

        let batches: Vec<_> = stream.try_collect().await.unwrap();
        assert_eq!(batches.len(), 1);

        let batch = &batches[0];
        assert_eq!(batch.num_rows(), 1);
        assert_eq!(batch.num_columns(), 2);

        let col = batch.column(0);
        let val = col.as_any().downcast_ref::<StringArray>().unwrap().value(0);
        assert_eq!(val, "b");

        let col = batch.column(1);
        let val = col.as_any().downcast_ref::<Int32Array>().unwrap().value(0);
        assert_eq!(val, 3);

        // Should only have made 3 requests
        assert_eq!(requests.lock().unwrap().len(), 3);
    }

    #[tokio::test]
    async fn empty_offset_index_doesnt_panic_in_read_row_group() {
        use tokio::fs::File;
        let testdata = arrow::util::test_util::parquet_test_data();
        let path = format!("{testdata}/alltypes_plain.parquet");
        let mut file = File::open(&path).await.unwrap();
        let file_size = file.metadata().await.unwrap().len();
        let mut metadata = ParquetMetaDataReader::new()
            .with_page_indexes(true)
            .load_and_finish(&mut file, file_size as usize)
            .await
            .unwrap();

        metadata.set_offset_index(Some(vec![]));
        let options = ArrowReaderOptions::new().with_page_index(true);
        let arrow_reader_metadata = ArrowReaderMetadata::try_new(metadata.into(), options).unwrap();
        let reader =
            ParquetRecordBatchStreamBuilder::new_with_metadata(file, arrow_reader_metadata)
                .build()
                .unwrap();

        let result = reader.try_collect::<Vec<_>>().await.unwrap();
        assert_eq!(result.len(), 1);
    }

    #[tokio::test]
    async fn non_empty_offset_index_doesnt_panic_in_read_row_group() {
        use tokio::fs::File;
        let testdata = arrow::util::test_util::parquet_test_data();
        let path = format!("{testdata}/alltypes_tiny_pages.parquet");
        let mut file = File::open(&path).await.unwrap();
        let file_size = file.metadata().await.unwrap().len();
        let metadata = ParquetMetaDataReader::new()
            .with_page_indexes(true)
            .load_and_finish(&mut file, file_size as usize)
            .await
            .unwrap();

        let options = ArrowReaderOptions::new().with_page_index(true);
        let arrow_reader_metadata = ArrowReaderMetadata::try_new(metadata.into(), options).unwrap();
        let reader =
            ParquetRecordBatchStreamBuilder::new_with_metadata(file, arrow_reader_metadata)
                .build()
                .unwrap();

        let result = reader.try_collect::<Vec<_>>().await.unwrap();
        assert_eq!(result.len(), 8);
    }

    #[tokio::test]
    async fn empty_offset_index_doesnt_panic_in_column_chunks() {
        use tempfile::TempDir;
        use tokio::fs::File;
        fn write_metadata_to_local_file(
            metadata: ParquetMetaData,
            file: impl AsRef<std::path::Path>,
        ) {
            use crate::file::metadata::ParquetMetaDataWriter;
            use std::fs::File;
            let file = File::create(file).unwrap();
            ParquetMetaDataWriter::new(file, &metadata)
                .finish()
                .unwrap()
        }

        fn read_metadata_from_local_file(file: impl AsRef<std::path::Path>) -> ParquetMetaData {
            use std::fs::File;
            let file = File::open(file).unwrap();
            ParquetMetaDataReader::new()
                .with_page_indexes(true)
                .parse_and_finish(&file)
                .unwrap()
        }

        let testdata = arrow::util::test_util::parquet_test_data();
        let path = format!("{testdata}/alltypes_plain.parquet");
        let mut file = File::open(&path).await.unwrap();
        let file_size = file.metadata().await.unwrap().len();
        let metadata = ParquetMetaDataReader::new()
            .with_page_indexes(true)
            .load_and_finish(&mut file, file_size as usize)
            .await
            .unwrap();

        let tempdir = TempDir::new().unwrap();
        let metadata_path = tempdir.path().join("thrift_metadata.dat");
        write_metadata_to_local_file(metadata, &metadata_path);
        let metadata = read_metadata_from_local_file(&metadata_path);

        let options = ArrowReaderOptions::new().with_page_index(true);
        let arrow_reader_metadata = ArrowReaderMetadata::try_new(metadata.into(), options).unwrap();
        let reader =
            ParquetRecordBatchStreamBuilder::new_with_metadata(file, arrow_reader_metadata)
                .build()
                .unwrap();

        // Panics here
        let result = reader.try_collect::<Vec<_>>().await.unwrap();
        assert_eq!(result.len(), 1);
    }
}<|MERGE_RESOLUTION|>--- conflicted
+++ resolved
@@ -1027,39 +1027,6 @@
     }
 
     fn column_chunks(&self, i: usize) -> Result<Box<dyn PageIterator>> {
-<<<<<<< HEAD
-        #[cfg(feature = "encryption")]
-        let crypto_context = if let Some(file_decryptor) = self.metadata.clone().file_decryptor() {
-            let column_name = &self
-                .metadata
-                .clone()
-                .file_metadata()
-                .schema_descr()
-                .column(i);
-
-            let column_path = column_name.path().string();
-            if file_decryptor.is_column_encrypted(&column_path) {
-                let data_decryptor = file_decryptor.get_column_data_decryptor(&column_path)?;
-                let metadata_decryptor =
-                    file_decryptor.get_column_metadata_decryptor(&column_path)?;
-
-                let crypto_context = CryptoContext::new(
-                    self.row_group_idx,
-                    i,
-                    data_decryptor,
-                    metadata_decryptor,
-                    file_decryptor.file_aad().clone(),
-                );
-                Some(Arc::new(crypto_context))
-            } else {
-                None
-            }
-        } else {
-            None
-        };
-
-=======
->>>>>>> 9f1ab955
         match &self.column_chunks[i] {
             None => Err(ParquetError::General(format!(
                 "Invalid column index {i}, column was not fetched"
